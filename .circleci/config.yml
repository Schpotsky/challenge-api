version: 2
defaults: &defaults
    docker:
      - image: cimg/python:3.11.0-browsers
install_dependency: &install_dependency
  name: Installation of build and deployment dependencies.
  command: |
    sudo apt update
    sudo apt install jq
    sudo apt install python3-pip
    sudo pip3 install awscli --upgrade
    sudo pip3 install docker-compose
install_deploysuite: &install_deploysuite
  name: Installation of install_deploysuite.
  command: |
    git clone --branch v1.4 https://github.com/topcoder-platform/tc-deploy-scripts ../buildscript
    cp ./../buildscript/master_deploy.sh .
    cp ./../buildscript/buildenv.sh .
    cp ./../buildscript/awsconfiguration.sh .
restore_cache_settings_for_build: &restore_cache_settings_for_build
  key: docker-node-modules-{{ checksum "yarn.lock" }}

save_cache_settings: &save_cache_settings
  key: docker-node-modules-{{ checksum "yarn.lock" }}
  paths:
    - node_modules

builddeploy_steps: &builddeploy_steps
      - checkout
      - setup_remote_docker
      - run: *install_dependency
      - run: *install_deploysuite
      - restore_cache: *restore_cache_settings_for_build
      - run: ./build.sh ${APPNAME}
      - save_cache: *save_cache_settings
      - deploy:
          name: Running MasterScript.
          command: |
            ./awsconfiguration.sh $DEPLOY_ENV
            source awsenvconf
            ./buildenv.sh -e $DEPLOY_ENV -b ${LOGICAL_ENV}-${APPNAME}-deployvar
            source buildenvvar
            ./master_deploy.sh -d ECS -e $DEPLOY_ENV -t latest -s ${LOGICAL_ENV}-global-appvar,${LOGICAL_ENV}-${APPNAME}-appvar -i ${APPNAME}


jobs:
  # Build & Deploy against development backend
  "build-dev":
    <<: *defaults
    environment:
      DEPLOY_ENV: "DEV"
      LOGICAL_ENV: "dev"
      APPNAME: "challenge-api"    
    steps: *builddeploy_steps

  "build-prod":
    <<: *defaults
    environment:
      DEPLOY_ENV: "PROD"
      LOGICAL_ENV: "prod"    
      APPNAME: "challenge-api"  
    steps: *builddeploy_steps

workflows:
  version: 2
  build:
    jobs:
      # Development builds are executed on "develop" branch only.
      - "build-dev":
          context : org-global
          filters:
            branches:
              only:
<<<<<<< HEAD
                - develop
                - feat/phase-extension
                - feat/tracing
=======
                - dev
>>>>>>> 37e9d505

      # Production builds are exectuted only on tagged commits to the
      # master branch.
      - "build-prod":
          context : org-global
          filters:
            branches:
              only: master<|MERGE_RESOLUTION|>--- conflicted
+++ resolved
@@ -71,13 +71,7 @@
           filters:
             branches:
               only:
-<<<<<<< HEAD
-                - develop
-                - feat/phase-extension
-                - feat/tracing
-=======
                 - dev
->>>>>>> 37e9d505
 
       # Production builds are exectuted only on tagged commits to the
       # master branch.

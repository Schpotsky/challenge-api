/**
 * Controller for challenge type endpoints
 */
const HttpStatus = require("http-status-codes");
const service = require("../services/ChallengeTypeService");
const helper = require("../common/helper");

/**
 * Search challenge types
 * @param {Object} req the request
 * @param {Object} res the response
 */
async function searchChallengeTypes(req, res) {
  const result = await service.searchChallengeTypes(req.query);
  helper.setResHeaders(req, res, result);
  res.send(result.result);
}

/**
 * Create challenge type
 * @param {Object} req the request
 * @param {Object} res the response
 */
async function createChallengeType(req, res) {
  const result = await service.createChallengeType(req.body);
  res.status(HttpStatus.CREATED).send(result);
}

/**
 * Get challenge type
 * @param {Object} req the request
 * @param {Object} res the response
 */
async function getChallengeType(req, res) {
  const result = await service.getChallengeType(req.params.challengeTypeId);
  res.send(result);
}

/**
 * Fully update challenge type
 * @param {Object} req the request
 * @param {Object} res the response
 */
async function fullyUpdateChallengeType(req, res) {
  const result = await service.fullyUpdateChallengeType(
    req.params.challengeTypeId,
    req.body
  );
  res.send(result);
}

/**
 * Partially update challenge type
 * @param {Object} req the request
 * @param {Object} res the response
 */
async function partiallyUpdateChallengeType(req, res) {
  const result = await service.partiallyUpdateChallengeType(
    req.params.challengeTypeId,
    req.body
  );
  res.send(result);
}

/**
 * Delete challenge type
 * @param {Object} req the request
 * @param {Object} res the response
 */
async function deleteChallengeType (req, res) {
  const result = await service.deleteChallengeType(req.params.challengeTypeId)
  res.send(result)
}

module.exports = {
  searchChallengeTypes,
  createChallengeType,
  getChallengeType,
  fullyUpdateChallengeType,
  partiallyUpdateChallengeType,
<<<<<<< HEAD
};
=======
  deleteChallengeType
}
>>>>>>> 37e9d505
<|MERGE_RESOLUTION|>--- conflicted
+++ resolved
@@ -42,10 +42,7 @@
  * @param {Object} res the response
  */
 async function fullyUpdateChallengeType(req, res) {
-  const result = await service.fullyUpdateChallengeType(
-    req.params.challengeTypeId,
-    req.body
-  );
+  const result = await service.fullyUpdateChallengeType(req.params.challengeTypeId, req.body);
   res.send(result);
 }
 
@@ -55,10 +52,7 @@
  * @param {Object} res the response
  */
 async function partiallyUpdateChallengeType(req, res) {
-  const result = await service.partiallyUpdateChallengeType(
-    req.params.challengeTypeId,
-    req.body
-  );
+  const result = await service.partiallyUpdateChallengeType(req.params.challengeTypeId, req.body);
   res.send(result);
 }
 
@@ -67,9 +61,9 @@
  * @param {Object} req the request
  * @param {Object} res the response
  */
-async function deleteChallengeType (req, res) {
-  const result = await service.deleteChallengeType(req.params.challengeTypeId)
-  res.send(result)
+async function deleteChallengeType(req, res) {
+  const result = await service.deleteChallengeType(req.params.challengeTypeId);
+  res.send(result);
 }
 
 module.exports = {
@@ -78,9 +72,5 @@
   getChallengeType,
   fullyUpdateChallengeType,
   partiallyUpdateChallengeType,
-<<<<<<< HEAD
-};
-=======
-  deleteChallengeType
-}
->>>>>>> 37e9d505
+  deleteChallengeType,
+};
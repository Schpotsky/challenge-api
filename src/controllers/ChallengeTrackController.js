/**
 * Controller for challenge type endpoints
 */
const HttpStatus = require("http-status-codes");
const service = require("../services/ChallengeTrackService");
const helper = require("../common/helper");

/**
 * Search challenge types
 * @param {Object} req the request
 * @param {Object} res the response
 */
async function searchChallengeTracks(req, res) {
  const result = await service.searchChallengeTracks(req.query);
  helper.setResHeaders(req, res, result);
  res.send(result.result);
}

/**
 * Create challenge type
 * @param {Object} req the request
 * @param {Object} res the response
 */
async function createChallengeTrack(req, res) {
  const result = await service.createChallengeTrack(req.body);
  res.status(HttpStatus.CREATED).send(result);
}

/**
 * Get challenge type
 * @param {Object} req the request
 * @param {Object} res the response
 */
async function getChallengeTrack(req, res) {
  const result = await service.getChallengeTrack(req.params.challengeTrackId);
  res.send(result);
}

/**
 * Fully update challenge type
 * @param {Object} req the request
 * @param {Object} res the response
 */
async function fullyUpdateChallengeTrack(req, res) {
  const result = await service.fullyUpdateChallengeTrack(
    req.params.challengeTrackId,
    req.body
  );
  res.send(result);
}

/**
 * Partially update challenge type
 * @param {Object} req the request
 * @param {Object} res the response
 */
async function partiallyUpdateChallengeTrack(req, res) {
  const result = await service.partiallyUpdateChallengeTrack(
    req.params.challengeTrackId,
    req.body
  );
  res.send(result);
}

/**
 * Delete challenge track
 * @param {Object} req the request
 * @param {Object} res the response
 */
async function deleteChallengeTrack (req, res) {
  const result = await service.deleteChallengeTrack(req.params.challengeTrackId)
  res.send(result)
}

module.exports = {
  searchChallengeTracks,
  createChallengeTrack,
  getChallengeTrack,
  fullyUpdateChallengeTrack,
  partiallyUpdateChallengeTrack,
<<<<<<< HEAD
};
=======
  deleteChallengeTrack
}
>>>>>>> 37e9d505
<|MERGE_RESOLUTION|>--- conflicted
+++ resolved
@@ -42,10 +42,7 @@
  * @param {Object} res the response
  */
 async function fullyUpdateChallengeTrack(req, res) {
-  const result = await service.fullyUpdateChallengeTrack(
-    req.params.challengeTrackId,
-    req.body
-  );
+  const result = await service.fullyUpdateChallengeTrack(req.params.challengeTrackId, req.body);
   res.send(result);
 }
 
@@ -55,10 +52,7 @@
  * @param {Object} res the response
  */
 async function partiallyUpdateChallengeTrack(req, res) {
-  const result = await service.partiallyUpdateChallengeTrack(
-    req.params.challengeTrackId,
-    req.body
-  );
+  const result = await service.partiallyUpdateChallengeTrack(req.params.challengeTrackId, req.body);
   res.send(result);
 }
 
@@ -67,9 +61,9 @@
  * @param {Object} req the request
  * @param {Object} res the response
  */
-async function deleteChallengeTrack (req, res) {
-  const result = await service.deleteChallengeTrack(req.params.challengeTrackId)
-  res.send(result)
+async function deleteChallengeTrack(req, res) {
+  const result = await service.deleteChallengeTrack(req.params.challengeTrackId);
+  res.send(result);
 }
 
 module.exports = {
@@ -78,9 +72,5 @@
   getChallengeTrack,
   fullyUpdateChallengeTrack,
   partiallyUpdateChallengeTrack,
-<<<<<<< HEAD
-};
-=======
-  deleteChallengeTrack
-}
->>>>>>> 37e9d505
+  deleteChallengeTrack,
+};
--- conflicted
+++ resolved
@@ -759,7 +759,6 @@
 }
 
 /**
-<<<<<<< HEAD
  * Filter challenges by groups access
  * @param {Object} currentUser the user who perform operation
  * @param {Array} challenges the challenges to filter
@@ -868,12 +867,15 @@
   const isUserHasFullAccess = await userHasFullAccess(challenge.id, currentUser.userId)
   if (!currentUser.isMachine && !hasAdminRole(currentUser) && challenge.createdBy.toLowerCase() !== currentUser.handle.toLowerCase() && !isUserHasFullAccess) {
     throw new errors.ForbiddenError(`Only M2M, admin, challenge's copilot or users with full access can perform modification.`)
-=======
- * Calculate the sum of prizes.
- *
- * @param {Array} prizes the list of prize
- * @returns {Number} the result prize
- */
+  }
+}
+
+/**
+  * Calculate the sum of prizes.
+  *
+  * @param {Array} prizes the list of prize
+  * @returns {Number} the result prize
+  */
 function sumOfPrizes (prizes) {
   let sum = 0
   if (!prizes.length) {
@@ -886,10 +888,10 @@
 }
 
 /**
- * Get group by id
- * @param {String} groupId the group id
- * @returns {Promise<Object>} the group
- */
+  * Get group by id
+  * @param {String} groupId the group id
+  * @returns {Promise<Object>} the group
+  */
 async function getGroupById (groupId) {
   const token = await getM2MToken()
   try {
@@ -902,7 +904,6 @@
       return
     }
     throw err
->>>>>>> 1b023649
   }
 }
 
@@ -941,13 +942,10 @@
   getCompleteUserGroupTreeIds,
   expandWithParentGroups,
   getResourceRoles,
-<<<<<<< HEAD
   ensureAccessibleByGroupsAccess,
   ensureUserCanViewChallenge,
-  ensureUserCanModifyChallenge
-=======
+  ensureUserCanModifyChallenge,
   userHasFullAccess,
   sumOfPrizes,
   getGroupById
->>>>>>> 1b023649
 }
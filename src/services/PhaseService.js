--- conflicted
+++ resolved
@@ -3,19 +3,11 @@
  */
 const { GRPC_CHALLENGE_SERVER_HOST, GRPC_CHALLENGE_SERVER_PORT } = process.env;
 
-const {
-  DomainHelper: { getLookupCriteria, getScanCriteria },
-} = require("@topcoder-framework/lib-common");
-
 const { PhaseDomain } = require('@topcoder-framework/domain-challenge')
-
-const { GRPC_CHALLENGE_SERVER_HOST, GRPC_CHALLENGE_SERVER_PORT } = process.env;
 
 const {
   DomainHelper: { getScanCriteria, getLookupCriteria },
 } = require("@topcoder-framework/lib-common");
-
-const { PhaseDomain } = require("@topcoder-framework/domain-challenge");
 
 const _ = require("lodash");
 const Joi = require("joi");
@@ -24,11 +16,6 @@
 const constants = require("../../app-constants");
 const errors = require("../common/errors");
 
-const phaseDomain = new PhaseDomain(
-  GRPC_CHALLENGE_SERVER_HOST,
-  GRPC_CHALLENGE_SERVER_PORT
-);
-
 const phaseDomain = new PhaseDomain(GRPC_CHALLENGE_SERVER_HOST, GRPC_CHALLENGE_SERVER_PORT);
 
 /**
@@ -39,11 +26,6 @@
 async function searchPhases(criteria = {}) {
   const page = criteria.page || 1;
   const perPage = criteria.perPage || 50;
-<<<<<<< HEAD
-  const { items } = await phaseDomain.scan({ scanCriteria: getScanCriteria(_.pick(criteria, ['name'])) })
-  const total = items.length;
-  const result = items.slice((page - 1) * perPage, page * perPage);
-=======
 
   const scanCriteria = getScanCriteria(criteria);
 
@@ -54,7 +36,6 @@
   const records = _.filter(list, (e) => helper.partialMatch(criteria.name, e.name));
   const total = records.length;
   const result = records.slice((page - 1) * perPage, page * perPage);
->>>>>>> 1319c666
 
   return { total, page, perPage, result };
 }

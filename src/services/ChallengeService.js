--- conflicted
+++ resolved
@@ -679,14 +679,9 @@
     isTask: Joi.boolean(),
     taskIsAssigned: Joi.boolean(),
     taskMemberId: Joi.string(),
-<<<<<<< HEAD
     events: Joi.array().items(Joi.number()),
-    includeAllEvents: Joi.boolean().default(true)
-=======
-    events: Joi.array().items(Joi.string()),
     includeAllEvents: Joi.boolean().default(true),
     useSchedulingAPI: Joi.boolean()
->>>>>>> 1d77b486
   }).unknown(true)
 }
 
@@ -826,14 +821,10 @@
  * @param {Object} challenge the challenge to created
  * @returns {Object} the created challenge
  */
-<<<<<<< HEAD
-async function createChallenge (currentUser, challenge, userToken) {
-=======
 async function createChallenge (currentUser, challenge) {
   if (!_.isUndefined(_.get(challenge, 'legacy.reviewType'))) {
     _.set(challenge, 'legacy.reviewType', _.toUpper(_.get(challenge, 'legacy.reviewType')))
   }
->>>>>>> 1d77b486
   challenge.name = xss(challenge.name)
   challenge.description = xss(challenge.description)
   if (challenge.status === constants.challengeStatuses.Active) {
@@ -1111,12 +1102,8 @@
   // Remove privateDescription for unregistered users
   let memberChallengeIds
   if (currentUser) {
-<<<<<<< HEAD
-    if (!currentUser.isMachine) {
-=======
     if (!currentUser.isMachine && !helper.hasAdminRole(currentUser)) {
       _.unset(challenge, 'billing')
->>>>>>> 1d77b486
       memberChallengeIds = await helper.listChallengesByMember(currentUser.userId)
       if (!_.includes(memberChallengeIds, challenge.id)) {
         _.unset(challenge, 'privateDescription')
@@ -1211,14 +1198,10 @@
  * @param {Boolean} isFull the flag indicate it is a fully update operation.
  * @returns {Object} the updated challenge
  */
-<<<<<<< HEAD
-async function update (currentUser, challengeId, data, userToken, isFull) {
-=======
 async function update (currentUser, challengeId, data, isFull) {
   if (!_.isUndefined(_.get(data, 'legacy.reviewType'))) {
     _.set(data, 'legacy.reviewType', _.toUpper(_.get(data, 'legacy.reviewType')))
   }
->>>>>>> 1d77b486
   if (data.projectId) {
     await helper.ensureProjectExist(data.projectId, currentUser)
   }
@@ -1877,15 +1860,10 @@
       reviewType: Joi.string(),
       confidentialityType: Joi.string().default(config.DEFAULT_CONFIDENTIALITY_TYPE),
       directProjectId: Joi.number(),
-<<<<<<< HEAD
-      forumId: Joi.number().integer().positive(),
-      isTask: Joi.boolean()
-=======
       forumId: Joi.number().integer(),
       isTask: Joi.boolean(),
       useSchedulingAPI: Joi.boolean(),
       pureV5Task: Joi.boolean()
->>>>>>> 1d77b486
     }).unknown(true),
     task: Joi.object().keys({
       isTask: Joi.boolean().default(false),

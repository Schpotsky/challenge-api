--- conflicted
+++ resolved
@@ -30,13 +30,8 @@
   // TODO - move this to ES
   let records = helper.getFromInternalCache("ChallengeType");
   if (records == null) {
-<<<<<<< HEAD
     const { items } = await challengeTypeDomain.scan({ criteria: getScanCriteria() })
     records = items
-=======
-    const { items } = await challengeTypeDomain.scan({ criteria: getScanCriteria() });
-    records = items;
->>>>>>> 41d5bc90
     helper.setToInternalCache("ChallengeType", records);
   }
   const page = criteria.page || 1;
@@ -76,27 +71,11 @@
  * @returns {Object} the created challenge type
  */
 async function createChallengeType(type) {
-<<<<<<< HEAD
   const { items: existingByName } = await challengeTypeDomain.scan({ criteria: getScanCriteria({ name: type.name }) })
   if (existingByName.length > 0) throw new errors.ConflictError(`Challenge Type with name ${type.name} already exists`)
   const { items: existingByAbbr } = await challengeTypeDomain.scan({ criteria: getScanCriteria({ abbreviation: type.abbreviation }) })
   if (existingByAbbr.length > 0) throw new errors.ConflictError(`Challenge Type with abbreviation ${type.abbreviation} already exists`)
   const ret = await challengeTypeDomain.create(type)
-=======
-  const { items: existingByName } = await challengeTypeDomain.scan({
-    criteria: getScanCriteria({ name: type.name }),
-  });
-  if (existingByName.length > 0)
-    throw new errors.ConflictError(`Challenge Type with name ${type.name} already exists`);
-  const { items: existingByAbbr } = await challengeTypeDomain.scan({
-    criteria: getScanCriteria({ abbreviation: type.abbreviation }),
-  });
-  if (existingByAbbr.length > 0)
-    throw new errors.ConflictError(
-      `Challenge Type with abbreviation ${type.abbreviation} already exists`
-    );
-  const ret = await challengeTypeDomain.create(type);
->>>>>>> 41d5bc90
   // post bus event
   // await helper.postBusEvent(constants.Topics.ChallengeTypeCreated, ret);
   return ret;
@@ -136,29 +115,12 @@
 async function fullyUpdateChallengeType(id, data) {
   const type = await getChallengeType(id);
   if (type.name.toLowerCase() !== data.name.toLowerCase()) {
-<<<<<<< HEAD
     const { items: existingByName } = await challengeTypeDomain.scan({ criteria: getScanCriteria({ name: data.name }) })
     if (existingByName.length > 0) throw new errors.ConflictError(`Challenge Type with name ${data.name} already exists`)
   }
   if (type.abbreviation.toLowerCase() !== data.abbreviation.toLowerCase()) {
     const { items: existingByAbbr } = await challengeTypeDomain.scan({ criteria: getScanCriteria({ abbreviation: data.abbreviation }) })
     if (existingByAbbr.length > 0) throw new errors.ConflictError(`Challenge Type with abbreviation ${data.abbreviation} already exists`)
-=======
-    const { items: existingByName } = await challengeTypeDomain.scan({
-      criteria: getScanCriteria({ name: data.name }),
-    });
-    if (existingByName.length > 0)
-      throw new errors.ConflictError(`Challenge Type with name ${data.name} already exists`);
-  }
-  if (type.abbreviation.toLowerCase() !== data.abbreviation.toLowerCase()) {
-    const { items: existingByAbbr } = await challengeTypeDomain.scan({
-      criteria: getScanCriteria({ abbreviation: data.abbreviation }),
-    });
-    if (existingByAbbr.length > 0)
-      throw new errors.ConflictError(
-        `Challenge Type with abbreviation ${data.abbreviation} already exists`
-      );
->>>>>>> 41d5bc90
   }
   if (_.isUndefined(data.description)) {
     type.description = undefined;
@@ -194,7 +156,6 @@
 async function partiallyUpdateChallengeType(id, data) {
   const type = await getChallengeType(id);
   if (data.name && type.name.toLowerCase() !== data.name.toLowerCase()) {
-<<<<<<< HEAD
     const { items: existingByName } = await challengeTypeDomain.scan({ criteria: getScanCriteria({ name: data.name }) })
     if (existingByName.length > 0) throw new errors.ConflictError(`Challenge Type with name ${data.name} already exists`)
   }
@@ -204,22 +165,6 @@
   ) {
     const { items: existingByAbbr } = await challengeTypeDomain.scan({ criteria: getScanCriteria({ abbreviation: data.abbreviation }) })
     if (existingByAbbr.length > 0) throw new errors.ConflictError(`Challenge Type with abbreviation ${data.abbreviation} already exists`)
-=======
-    const { items: existingByName } = await challengeTypeDomain.scan({
-      criteria: getScanCriteria({ name: data.name }),
-    });
-    if (existingByName.length > 0)
-      throw new errors.ConflictError(`Challenge Type with name ${data.name} already exists`);
-  }
-  if (data.abbreviation && type.abbreviation.toLowerCase() !== data.abbreviation.toLowerCase()) {
-    const { items: existingByAbbr } = await challengeTypeDomain.scan({
-      criteria: getScanCriteria({ abbreviation: data.abbreviation }),
-    });
-    if (existingByAbbr.length > 0)
-      throw new errors.ConflictError(
-        `Challenge Type with abbreviation ${data.abbreviation} already exists`
-      );
->>>>>>> 41d5bc90
   }
   const { items } = await challengeTypeDomain.update({
     filterCriteria: getScanCriteria({ id }),

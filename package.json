{
  "name": "topcoder-challenges-api",
  "version": "1.0.0",
  "description": "TopCoder Challenges V5 API",
  "main": "app.js",
  "scripts": {
    "start": "node app.js",
    "dev": "nodemon app.js",
    "lint": "prettier src/**/*.js",
    "lint:fix": "prettier --write src/**/*.js",
    "init-es": "node src/init-es.js",
    "init-db": "node src/init-db.js",
    "sync-es": "node src/scripts/sync-es.js",
    "drop-tables": "node src/scripts/drop-tables.js",
    "create-tables": "node src/scripts/create-tables.js",
    "seed-tables": "node src/scripts/seed-tables.js",
    "check-timeline-templates": "node src/scripts/check-templates.js",
    "view-data": "node src/scripts/view-data.js",
    "view-es-data": "node src/scripts/view-es-data.js",
    "test": "mocha --require test/prepare.js -t 20000 test/unit/*.test.js --exit",
    "e2e": "mocha --require test/prepare.js -t 20000 test/e2e/*.test.js --exit",
    "test:cov": "nyc --reporter=html --reporter=text npm test",
    "e2e:cov": "nyc --reporter=html --reporter=text npm run e2e",
    "services:up": "docker-compose -f ./local/docker-compose.yml up -d",
    "services:down": "docker-compose -f ./local/docker-compose.yml down",
    "services:logs": "docker-compose -f ./local/docker-compose.yml logs",
    "local:init": "npm run local:reset && npm run seed-tables && npm run sync-es",
    "local:reset": "npm run init-es force && npm run init-db force"
  },
  "author": "TCSCODER",
  "license": "MIT",
  "repository": "https://github.com/topcoder-platform/challenge-api",
  "devDependencies": {
    "chai": "^4.2.0",
    "chai-http": "^4.2.1",
    "mocha": "^6.1.4",
    "mocha-prepare": "^0.1.0",
    "nyc": "^14.0.0",
    "prettier": "^2.8.1"
  },
  "dependencies": {
    "@topcoder-framework/domain-challenge": "^0.4.3",
    "@topcoder-framework/lib-common": "^0.4.3",
    "aws-sdk": "^2.1145.0",
    "aws-xray-sdk": "^3.3.8",
    "axios": "^0.19.0",
    "axios-retry": "^3.3.1",
    "bluebird": "^3.5.1",
    "body-parser": "^1.15.1",
    "config": "^3.0.1",
    "cors": "^2.7.1",
    "dotenv": "^8.2.0",
    "dynamoose": "^1.11.1",
    "elasticsearch": "^16.1.1",
    "express": "^4.15.4",
    "express-fileupload": "^1.1.6",
    "express-interceptor": "^1.2.0",
    "get-parameter-names": "^0.3.0",
    "http-aws-es": "^6.0.0",
    "http-status-codes": "^1.3.0",
    "joi": "^14.0.0",
    "jsonwebtoken": "^8.3.0",
    "lodash": "^4.17.19",
    "moment": "^2.24.0",
    "node-cache": "^5.1.2",
    "swagger-ui-express": "^4.1.3",
    "tc-core-library-js": "appirio-tech/tc-core-library-js.git#v2.6.4",
    "topcoder-bus-api-wrapper": "topcoder-platform/tc-bus-api-wrapper.git",
    "uuid": "^3.3.2",
    "winston": "^3.8.2",
    "xss": "^1.0.8",
    "yamljs": "^0.3.0"
  },
  "standard": {
    "ignore": [
      "mock-api"
    ],
    "env": [
      "mocha"
    ]
  },
  "engines": {
<<<<<<< HEAD
    "node": "18.x"
  },
  "volta": {
    "node": "18.12.1",
    "yarn": "1.22.19"
=======
    "node": "14.x"
  },
  "volta": {
    "node": "14.21.2"
>>>>>>> 37e9d505
  }
}<|MERGE_RESOLUTION|>--- conflicted
+++ resolved
@@ -42,7 +42,6 @@
     "@topcoder-framework/domain-challenge": "^0.4.3",
     "@topcoder-framework/lib-common": "^0.4.3",
     "aws-sdk": "^2.1145.0",
-    "aws-xray-sdk": "^3.3.8",
     "axios": "^0.19.0",
     "axios-retry": "^3.3.1",
     "bluebird": "^3.5.1",
@@ -80,17 +79,10 @@
     ]
   },
   "engines": {
-<<<<<<< HEAD
     "node": "18.x"
   },
   "volta": {
     "node": "18.12.1",
     "yarn": "1.22.19"
-=======
-    "node": "14.x"
-  },
-  "volta": {
-    "node": "14.21.2"
->>>>>>> 37e9d505
   }
 }